from .cost_evaluation import CostEvaluation
from .index import Index
import logging


class SelectionAlgorithm:
    def __init__(self, database_connector, parameters, default_parameters={}):
        logging.debug('Init selection algorithm')
        self.did_run = False
        self.parameters = parameters
        if not parameters:
            self.parameters = {}
        # Store default values for missing parameters
        for key, value in default_parameters.items():
            if key not in self.parameters:
                self.parameters[key] = value

        self.database_connector = database_connector
        self.database_connector.drop_indexes()
        self.cost_evaluation = CostEvaluation(database_connector)
        if 'cost_estimation' in self.parameters:
            estimation = self.parameters['cost_estimation']
            self.cost_evaluation.cost_estimation = estimation

    def calculate_best_indexes(self, workload):
<<<<<<< HEAD
        # self.cost_evaluation.reset()
=======
        assert self.did_run == False, 'Selection algorithm can only run once.'

        self.did_run = True
>>>>>>> d35ed403
        indexes = self._calculate_best_indexes(workload)
        self._log_cache_hits()
        self.cost_evaluation.complete_cost_estimation()

        return indexes

    def _calculate_best_indexes(self, workload):
        raise NotImplementedError('_calculate_best_indexes(self, '
                                  'workload) missing')

    def _log_cache_hits(self):
        hits = self.cost_evaluation.cache_hits
        requests = self.cost_evaluation.cost_requests
        logging.debug(f'Total cost cache hits:\t{hits}')
        logging.debug(f'Total cost requests:\t\t{requests}')
        if requests == 0:
            return
        ratio = round(hits * 100 / requests, 2)
        logging.debug(f'Cost cache hit ratio:\t{ratio}%')

    def indexable_columns(self, workload):
        return workload.indexable_columns()

    def potential_indexes(self, workload):
        return [Index([c]) for c in self.indexable_columns(workload)]


class NoIndexAlgorithm(SelectionAlgorithm):
    def __init__(self, database_connector, parameters={}):
        SelectionAlgorithm.__init__(self, database_connector, parameters)

    def _calculate_best_indexes(self, workload):
        return []


class AllIndexesAlgorithm(SelectionAlgorithm):
    def __init__(self, database_connector, parameters={}):
        SelectionAlgorithm.__init__(self, database_connector, parameters)

    # Returns single column index for each indexable column
    def _calculate_best_indexes(self, workload):
        return self.potential_indexes(workload)<|MERGE_RESOLUTION|>--- conflicted
+++ resolved
@@ -23,13 +23,8 @@
             self.cost_evaluation.cost_estimation = estimation
 
     def calculate_best_indexes(self, workload):
-<<<<<<< HEAD
-        # self.cost_evaluation.reset()
-=======
-        assert self.did_run == False, 'Selection algorithm can only run once.'
-
+        assert self.did_run is False, 'Selection algorithm can only run once.'
         self.did_run = True
->>>>>>> d35ed403
         indexes = self._calculate_best_indexes(workload)
         self._log_cache_hits()
         self.cost_evaluation.complete_cost_estimation()
