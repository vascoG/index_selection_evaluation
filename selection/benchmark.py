import time
import json
import random
import logging
import datetime
import subprocess
import os.path
import pickle


class Benchmark:
    def __init__(
        self,
        workload,
        indexes,
        db_connector,
        config,
        calculation_time,
        disable_output_files,
        global_config,
        cost_requests,
        cache_hits,
        what_if=None,
    ):
        self.workload = workload
        self.db_connector = db_connector
        self.indexes = indexes
        self.timeout = config["timeout"]
        self.number_of_runs = (
            config["number_of_actual_runs"] if "number_of_actual_runs" in config else 0
        )
        self.config = config
        self.calculation_time = calculation_time
        self.disable_output_files = disable_output_files
        self.what_if = what_if
        self.cost_requests = cost_requests
        self.cache_hits = cache_hits
        self.cost_estimation_duration = self.db_connector.cost_estimation_duration
        self.index_simulation_duration = self.db_connector.index_simulation_duration
        self.simulated_indexes = self.db_connector.simulated_indexes

        self.scale_factor = global_config["scale_factor"]
        self.benchmark_name = global_config["benchmark_name"]
        self.db_system = global_config["database_system"]
        self.seed = None
        if "seed" in global_config:
            self.seed = global_config["seed"]

        self._set_filenames()

    def benchmark(self):
        self.db_connector.drop_indexes()

        logging.info("Benchmark with config: {}".format(self.config))
        # Number of runs can be set to 0 to get estimated workload
        # costs. Estimated sizes are returned instead of actual index sizes
        # to avoid creating the indexes.
        if self.number_of_runs > 0:
            self._create_indexes()
        else:
            self.index_create_time = 0
            for index in self.indexes:
                self.what_if.simulate_index(index, store_size=True)
        self._benchmark()
        if self.number_of_runs > 0:
            self._drop_indexes()
        else:
            self.what_if.drop_all_simulated_indexes()

    def _create_csv_header(self):
        header = [
            "date",
            "commit",
            "algorithm name",
            "parameters",
            "scale factor",
            "benchmark name",
            "db system",
            "algorithm runtime",
            "algorithm cost time",
            "algorithm index creation time",
            "algorithm created #indexes",
            "#indexes",
            "index create time",
            "memory consumption",
            "cost requests",
            "cache hits",
        ]
        for query in self.workload.queries:
            header.append("q" + str(query.nr))
        header.append("indexed columns")
        return ";".join(header)

    def _git_hash(self):
        githash = subprocess.check_output(["git", "rev-parse", "--short", "HEAD"])
        return githash.decode("ascii").replace("\n", "")

    def _store_results(self, results, plans):
        config = self.config
        date = datetime.datetime.now().strftime("%Y-%m-%d %H:%M:%S")
        if not self.disable_output_files:
            self._write_query_plans(date, plans)
        commit_hash = self._git_hash()
        indexes_size = self.db_connector.indexes_size()
        # see comment above
        if self.number_of_runs == 0:
            indexes_size = sum([index.estimated_size for index in self.indexes])
        csv_entry = [
            date,
            commit_hash,
            config["name"],
            config["parameters"],
            self.scale_factor,
            self.benchmark_name,
            self.db_system,
            self.calculation_time,
            self.cost_estimation_duration,
            self.index_simulation_duration,
            self.simulated_indexes,
            len(self.indexes),
            self.index_create_time,
            indexes_size,
            self.cost_requests,
            self.cache_hits,
        ]
        csv_entry.extend(results)
        csv_entry.append(sorted(self.indexes))
        self._append_to_csv(";".join([str(x) for x in csv_entry]))

        with open(self.picklename, "ba") as file:
            pickle.dump(self.indexes, file)

    def _write_query_plans(self, date, plans):
        with open(f"benchmark_results/plans/{date}.json", "w") as f:
            json.dump(plans, f)

    def _append_to_csv(self, entry):
        header = self._create_csv_header()
        entry = entry.replace("'", '"').replace("None", "null")
        if not os.path.isfile(self.filename):
            entry = header + "\n" + entry
        with open(self.filename, "a") as f:
            f.write(entry + "\n")
        logging.info(f"Results written to {self.filename}")

    def _benchmark(self):
        logging.info("Benchmark all queries")
        results = [{"Runtimes": [], "Hits": []} for x in self.workload.queries]
        plans = {x.nr: [] for x in self.workload.queries}

        for query_id in range(len(self.workload.queries)):
            query = self.workload.queries[query_id]
            cost = self.db_connector.get_cost(query)
            results[query_id]["Cost"] = cost
        for i in range(self.number_of_runs):
            logging.debug("Benchmark Run {}".format(i))
            random_query_indexes = list(range(len(self.workload.queries)))
            seed = time.time()
            if self.seed:
                seed = self.seed
            logging.debug(f"Random seed: {seed}")
            random.seed(seed)
            random.shuffle(random_query_indexes)
            for query_index in random_query_indexes:
                query = self.workload.queries[query_index]
                logging.debug("Run {}".format(query))
                execution_time, plan = self._benchmark_query(query)
                results[query_index]["Runtimes"].append(execution_time)
                results[query_index]["Hits"].append(self._calculate_hits(plan))
                plans[query.nr].append(plan)
        logging.debug("Execution times: {}".format(results))
<<<<<<< HEAD
        logging.debug(f"Overall Costs: {sum([results[query_id]['Cost'] for query_id in range(len(self.workload.queries))])}")
=======
        overall_costs = sum(
            [results[query_id]["Cost"] for query_id in range(len(self.workload.queries))]
        )
        logging.debug(f"Overall Costs: {overall_costs}")
>>>>>>> cac1b60a
        self._store_results(results, plans)

    def _benchmark_query(self, query):
        exec_result = self.db_connector.exec_query(query, timeout=self.timeout)
        return exec_result

    def _calculate_hits(self, plan):
        ratio = None
        if "Shared Hit Blocks" in plan:
            hits = plan["Shared Hit Blocks"]
            reads = plan["Shared Read Blocks"]
            ratio = hits / (hits + reads)
        return ratio

    def _create_indexes(self):
        logging.info("Creating the indexes")
        start_time = time.time()
        for index in self.indexes:
            logging.debug("create index on {}".format(index))
            self.db_connector.create_index(index)
        self.index_create_time = round(time.time() - start_time, 2)

    def _drop_indexes(self):
        for index in self.indexes:
            self.db_connector.drop_index(index)
        self.db_connector.commit()

    def _set_filenames(self):
        if self.disable_output_files:
            self.filename = os.devnull
            self.picklename = os.devnull
            return

        identifier = (
            f"{self.config['name']}_{self.benchmark_name}"
            f"_{len(self.workload.queries)}"
        )
        self.filename = f"benchmark_results/results_{identifier}_queries.csv"
        self.picklename = f"benchmark_results/indexes_{identifier}_queries.pickle"<|MERGE_RESOLUTION|>--- conflicted
+++ resolved
@@ -169,14 +169,10 @@
                 results[query_index]["Hits"].append(self._calculate_hits(plan))
                 plans[query.nr].append(plan)
         logging.debug("Execution times: {}".format(results))
-<<<<<<< HEAD
-        logging.debug(f"Overall Costs: {sum([results[query_id]['Cost'] for query_id in range(len(self.workload.queries))])}")
-=======
         overall_costs = sum(
             [results[query_id]["Cost"] for query_id in range(len(self.workload.queries))]
         )
         logging.debug(f"Overall Costs: {overall_costs}")
->>>>>>> cac1b60a
         self._store_results(results, plans)
 
     def _benchmark_query(self, query):
