--- conflicted
+++ resolved
@@ -248,12 +248,8 @@
         self.assertEqual(result, expected)
 
         result = index_split(index_1, index_3)
-<<<<<<< HEAD
-        # expected is different from the paper, because all columns are part of the key (there is no suffix)
-=======
         # expected is different from the paper,
         # because all columns are part of the key (there is no suffix)
->>>>>>> cac1b60a
         expected = {
             Index([column_a, column_b, column_d]),
             Index([column_c, column_e, column_f]),
